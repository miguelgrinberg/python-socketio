--- conflicted
+++ resolved
@@ -5,14 +5,7 @@
 from .kombu_manager import KombuManager
 from .redis_manager import RedisManager
 from .server import Server
-<<<<<<< HEAD
-from .namespace import Namespace
-
-__all__ = [Middleware, Server, BaseManager, PubSubManager, KombuManager,
-           RedisManager, Namespace]
-=======
 from .util import apply_middleware
 
 __all__ = [Middleware, Namespace, Server, BaseManager, PubSubManager,
-           KombuManager, RedisManager, apply_middleware]
->>>>>>> 17837781
+           KombuManager, RedisManager, apply_middleware]