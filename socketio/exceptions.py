--- conflicted
+++ resolved
@@ -5,8 +5,7 @@
 class ConnectionError(SocketIOError):
     pass
 
-
-<<<<<<< HEAD
+ 
 class ConnectionRefusedError(ConnectionError):
     """
     Raised when connection is refused on the application level
@@ -19,7 +18,7 @@
         This method could be overridden in subclass to add extra logic for data output
         """
         return self._info
-=======
+
+      
 class TimeoutError(SocketIOError):
-    pass
->>>>>>> 88dcf7d4
+    pass