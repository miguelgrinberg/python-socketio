import logging

import engineio
import six

from . import base_manager
from . import namespace as sio_namespace
from . import packet
from . import namespace


class Server(object):
    """A Socket.IO server.

    This class implements a fully compliant Socket.IO web server with support
    for websocket and long-polling transports.

    :param client_manager: The client manager instance that will manage the
                           client list. When this is omitted, the client list
                           is stored in an in-memory structure, so the use of
                           multiple connected servers is not possible.
    :param logger: To enable logging set to ``True`` or pass a logger object to
                   use. To disable logging set to ``False``.
    :param binary: ``True`` to support binary payloads, ``False`` to treat all
                   payloads as text. On Python 2, if this is set to ``True``,
                   ``unicode`` values are treated as text, and ``str`` and
                   ``bytes`` values are treated as binary.  This option has no
                   effect on Python 3, where text and binary payloads are
                   always automatically discovered.
    :param json: An alternative json module to use for encoding and decoding
                 packets. Custom json modules must have ``dumps`` and ``loads``
                 functions that are compatible with the standard library
                 versions.
    :param kwargs: Connection parameters for the underlying Engine.IO server.

    The Engine.IO configuration supports the following settings:

    :param async_mode: The library used for asynchronous operations. Valid
                       options are "threading", "eventlet" and "gevent". If
                       this argument is not given, "eventlet" is tried first,
                       then "gevent", and finally "threading". The websocket
                       transport is only supported in "eventlet" mode.
    :param ping_timeout: The time in seconds that the client waits for the
                         server to respond before disconnecting.
    :param ping_interval: The interval in seconds at which the client pings
                          the server.
    :param max_http_buffer_size: The maximum size of a message when using the
                                 polling transport.
    :param allow_upgrades: Whether to allow transport upgrades or not.
    :param http_compression: Whether to compress packages when using the
                             polling transport.
    :param compression_threshold: Only compress messages when their byte size
                                  is greater than this value.
    :param cookie: Name of the HTTP cookie that contains the client session
                   id. If set to ``None``, a cookie is not sent to the client.
    :param cors_allowed_origins: List of origins that are allowed to connect
                                 to this server. All origins are allowed by
                                 default.
    :param cors_credentials: Whether credentials (cookies, authentication) are
                             allowed in requests to this server.
    :param engineio_logger: To enable Engine.IO logging set to ``True`` or pass
                            a logger object to use. To disable logging set to
                            ``False``.
    """
    def __init__(self, client_manager=None, logger=False, binary=False,
                 json=None, **kwargs):
        engineio_options = kwargs
        engineio_logger = engineio_options.pop('engineio_logger', None)
        if engineio_logger is not None:
            engineio_options['logger'] = engineio_logger
        if json is not None:
            packet.Packet.json = json
            engineio_options['json'] = json
        self.eio = engineio.Server(**engineio_options)
        self.eio.on('connect', self._handle_eio_connect)
        self.eio.on('message', self._handle_eio_message)
        self.eio.on('disconnect', self._handle_eio_disconnect)
        self.binary = binary

        self.environ = {}
        self.handlers = {}
<<<<<<< HEAD
        self.namespace_handlers = {}
=======
        self.middlewares = []
>>>>>>> 17837781

        self._binary_packet = []

        if not isinstance(logger, bool):
            self.logger = logger
        else:
            self.logger = logging.getLogger('socketio')
            if not logging.root.handlers and \
                    self.logger.level == logging.NOTSET:
                if logger:
                    self.logger.setLevel(logging.INFO)
                else:
                    self.logger.setLevel(logging.ERROR)
                self.logger.addHandler(logging.StreamHandler())

        if client_manager is None:
            client_manager = base_manager.BaseManager()
        self.manager = client_manager
        self.manager_initialized = False

        self.async_mode = self.eio.async_mode

    def on(self, event, handler=None, namespace=None):
        """Register an event handler.

        :param event: The event name. It can be any string. The event names
                      ``'connect'``, ``'message'`` and ``'disconnect'`` are
                      reserved and should not be used.
        :param handler: The function that should be invoked to handle the
                        event. When this parameter is not given, the method
                        acts as a decorator for the handler function.
        :param namespace: The Socket.IO namespace for the event. If this
                          argument is omitted the handler is associated with
                          the default namespace.

        Example usage::

            # as a decorator:
            @socket_io.on('connect', namespace='/chat')
            def connect_handler(sid, environ):
                print('Connection request')
                if environ['REMOTE_ADDR'] in blacklisted:
                    return False  # reject

            # as a method:
            def message_handler(sid, msg):
                print('Received message: ', msg)
                eio.send(sid, 'response')
            socket_io.on('message', namespace='/chat', message_handler)

        The handler function receives the ``sid`` (session ID) for the
        client as first argument. The ``'connect'`` event handler receives the
        WSGI environment as a second argument, and can return ``False`` to
        reject the connection. The ``'message'`` handler and handlers for
        custom event names receive the message payload as a second argument.
        Any values returned from a message handler will be passed to the
        client's acknowledgement callback function if it exists. The
        ``'disconnect'`` handler does not take a second argument.
        """
        if '-' in event:
            raise ValueError('event names cannot contain hypens')
        namespace = namespace or '/'

        def set_handler(handler):
            if isinstance(self.handlers.get(namespace),
                          sio_namespace.Namespace):
                raise ValueError('A Namespace object has been registered '
                                 'for this namespace.')
            if namespace not in self.handlers:
                self.handlers[namespace] = {}
            self.handlers[namespace][event] = handler
            return handler

        if handler is None:
            return set_handler
        set_handler(handler)

<<<<<<< HEAD
    def register_namespace(self, namespace_handler):
        """Register a namespace handler object.

        :param namespace_handler: A namespace subclass that handles all the
                                  event traffic for a namespace. This method
                                  accepts the class itself, or an instance.
        """
        if not isinstance(namespace_handler, namespace.Namespace):
            raise ValueError('Not a namespace instance')
        namespace_handler.set_server(self)
        self.namespace_handlers[namespace_handler.namespace] = \
            namespace_handler
=======
    def register_namespace(self, name, namespace_class):
        """Register the given ``namespace_class`` under the namespace named
        by ``name``.

        :param name: The namespace's name. It can be any string.
        :param namespace_class: The sub class of ``Namespace`` to register
                                handlers of. Don't pass an instance instead.

        This function returns the instance of ``namespace_class`` created.

        See documentation of ``Namespace`` class for an example.
        """
        namespace = namespace_class(name, self)
        self.handlers[name] = namespace
        return namespace
>>>>>>> 17837781

    def emit(self, event, data=None, room=None, skip_sid=None, namespace=None,
             callback=None):
        """Emit a custom event to one or more connected clients.

        :param event: The event name. It can be any string. The event names
                      ``'connect'``, ``'message'`` and ``'disconnect'`` are
                      reserved and should not be used.
        :param data: The data to send to the client or clients. Data can be of
                     type ``str``, ``bytes``, ``list`` or ``dict``. If a
                     ``list`` or ``dict``, the data will be serialized as JSON.
        :param room: The recipient of the message. This can be set to the
                     session ID of a client to address that client's room, or
                     to any custom room created by the application, If this
                     argument is omitted the event is broadcasted to all
                     connected clients.
        :param skip_sid: The session ID of a client to skip when broadcasting
                         to a room or to all clients. This can be used to
                         prevent a message from being sent to the sender.
        :param namespace: The Socket.IO namespace for the event. If this
                          argument is omitted the event is emitted to the
                          default namespace.
        :param callback: If given, this function will be called to acknowledge
                         the the client has received the message. The arguments
                         that will be passed to the function are those provided
                         by the client. Callback functions can only be used
                         when addressing an individual client.
        """
        namespace = namespace or '/'
        self.logger.info('emitting event "%s" to %s [%s]', event,
                         room or 'all', namespace)
        self.manager.emit(event, data, namespace, room, skip_sid, callback)

    def send(self, data, room=None, skip_sid=None, namespace=None,
             callback=None):
        """Send a message to one or more connected clients.

        This function emits an event with the name ``'message'``. Use
        :func:`emit` to issue custom event names.

        :param data: The data to send to the client or clients. Data can be of
                     type ``str``, ``bytes``, ``list`` or ``dict``. If a
                     ``list`` or ``dict``, the data will be serialized as JSON.
        :param room: The recipient of the message. This can be set to the
                     session ID of a client to address that client's room, or
                     to any custom room created by the application, If this
                     argument is omitted the event is broadcasted to all
                     connected clients.
        :param skip_sid: The session ID of a client to skip when broadcasting
                         to a room or to all clients. This can be used to
                         prevent a message from being sent to the sender.
        :param namespace: The Socket.IO namespace for the event. If this
                          argument is omitted the event is emitted to the
                          default namespace.
        :param callback: If given, this function will be called to acknowledge
                         the the client has received the message. The arguments
                         that will be passed to the function are those provided
                         by the client. Callback functions can only be used
                         when addressing an individual client.
        """
        self.emit('message', data, room, skip_sid, namespace, callback)

    def enter_room(self, sid, room, namespace=None):
        """Enter a room.

        This function adds the client to a room. The :func:`emit` and
        :func:`send` functions can optionally broadcast events to all the
        clients in a room.

        :param sid: Session ID of the client.
        :param room: Room name. If the room does not exist it is created.
        :param namespace: The Socket.IO namespace for the event. If this
                          argument is omitted the default namespace is used.
        """
        namespace = namespace or '/'
        self.logger.info('%s is entering room %s [%s]', sid, room, namespace)
        self.manager.enter_room(sid, namespace, room)

    def leave_room(self, sid, room, namespace=None):
        """Leave a room.

        This function removes the client from a room.

        :param sid: Session ID of the client.
        :param room: Room name.
        :param namespace: The Socket.IO namespace for the event. If this
                          argument is omitted the default namespace is used.
        """
        namespace = namespace or '/'
        self.logger.info('%s is leaving room %s [%s]', sid, room, namespace)
        self.manager.leave_room(sid, namespace, room)

    def close_room(self, room, namespace=None):
        """Close a room.

        This function removes all the clients from the given room.

        :param room: Room name.
        :param namespace: The Socket.IO namespace for the event. If this
                          argument is omitted the default namespace is used.
        """
        namespace = namespace or '/'
        self.logger.info('room %s is closing [%s]', room, namespace)
        self.manager.close_room(room, namespace)

    def rooms(self, sid, namespace=None):
        """Return the rooms a client is in.

        :param sid: Session ID of the client.
        :param namespace: The Socket.IO namespace for the event. If this
                          argument is omitted the default namespace is used.
        """
        namespace = namespace or '/'
        return self.manager.get_rooms(sid, namespace)

    def disconnect(self, sid, namespace=None):
        """Disconnect a client.

        :param sid: Session ID of the client.
        :param namespace: The Socket.IO namespace to disconnect. If this
                          argument is omitted the default namespace is used.
        """
        namespace = namespace or '/'
        self.logger.info('Disconnecting %s [%s]', sid, namespace)
        self._send_packet(sid, packet.Packet(packet.DISCONNECT,
                                             namespace=namespace))
        self._trigger_event('disconnect', namespace, sid)
        self.manager.disconnect(sid, namespace=namespace)

    def transport(self, sid):
        """Return the name of the transport used by the client.

        The two possible values returned by this function are ``'polling'``
        and ``'websocket'``.

        :param sid: The session of the client.
        """
        return self.eio.transport(sid)

    def handle_request(self, environ, start_response):
        """Handle an HTTP request from the client.

        This is the entry point of the Socket.IO application, using the same
        interface as a WSGI application. For the typical usage, this function
        is invoked by the :class:`Middleware` instance, but it can be invoked
        directly when the middleware is not used.

        :param environ: The WSGI environment.
        :param start_response: The WSGI ``start_response`` function.

        This function returns the HTTP response body to deliver to the client
        as a byte sequence.
        """
        if not self.manager_initialized:
            self.manager_initialized = True
            self.manager.initialize(self)
        return self.eio.handle_request(environ, start_response)

    def start_background_task(self, target, *args, **kwargs):
        """Start a background task using the appropriate async model.

        This is a utility function that applications can use to start a
        background task using the method that is compatible with the
        selected async mode.

        :param target: the target function to execute.
        :param args: arguments to pass to the function.
        :param kwargs: keyword arguments to pass to the function.

        This function returns an object compatible with the `Thread` class in
        the Python standard library. The `start()` method on this object is
        already called by this function.
        """
        return self.eio.start_background_task(target, *args, **kwargs)

    def sleep(self, seconds=0):
        """Sleep for the requested amount of time using the appropriate async
        model.

        This is a utility function that applications can use to put a task to
        sleep without having to worry about using the correct call for the
        selected async mode.
        """
        return self.eio.sleep(seconds)

    def _emit_internal(self, sid, event, data, namespace=None, id=None):
        """Send a message to a client."""
        if six.PY2 and not self.binary:
            binary = False  # pragma: nocover
        else:
            binary = None
        # tuples are expanded to multiple arguments, everything else is sent
        # as a single argument
        if isinstance(data, tuple):
            data = list(data)
        else:
            data = [data]
        self._send_packet(sid, packet.Packet(packet.EVENT, namespace=namespace,
                                             data=[event] + data, id=id,
                                             binary=binary))

    def _send_packet(self, sid, pkt):
        """Send a Socket.IO packet to a client."""
        encoded_packet = pkt.encode()
        if isinstance(encoded_packet, list):
            binary = False
            for ep in encoded_packet:
                self.eio.send(sid, ep, binary=binary)
                binary = True
        else:
            self.eio.send(sid, encoded_packet, binary=False)

    def _handle_connect(self, sid, namespace):
        """Handle a client connection request."""
        namespace = namespace or '/'
        self.manager.connect(sid, namespace)
        if self._trigger_event('connect', namespace, sid,
                               self.environ[sid]) is False:
            self.manager.disconnect(sid, namespace)
            self._send_packet(sid, packet.Packet(packet.ERROR,
                                                 namespace=namespace))
            return False
        else:
            self._send_packet(sid, packet.Packet(packet.CONNECT,
                                                 namespace=namespace))

    def _handle_disconnect(self, sid, namespace):
        """Handle a client disconnect."""
        namespace = namespace or '/'
        if namespace == '/':
            namespace_list = list(self.manager.get_namespaces())
        else:
            namespace_list = [namespace]
        for n in namespace_list:
            if n != '/' and self.manager.is_connected(sid, n):
                self._trigger_event('disconnect', n, sid)
                self.manager.disconnect(sid, n)
        if namespace == '/' and self.manager.is_connected(sid, namespace):
            self._trigger_event('disconnect', '/', sid)
            self.manager.disconnect(sid, '/')
            if sid in self.environ:
                del self.environ[sid]

    def _handle_event(self, sid, namespace, id, data):
        """Handle an incoming client event."""
        namespace = namespace or '/'
        self.logger.info('received event "%s" from %s [%s]', data[0], sid,
                         namespace)
        r = self._trigger_event(data[0], namespace, sid, *data[1:])
        if id is not None:
            # send ACK packet with the response returned by the handler
            # tuples are expanded as multiple arguments
            if r is None:
                data = []
            elif isinstance(r, tuple):
                data = list(r)
            else:
                data = [r]
            if six.PY2 and not self.binary:
                binary = False  # pragma: nocover
            else:
                binary = None
            self._send_packet(sid, packet.Packet(packet.ACK,
                                                 namespace=namespace,
                                                 id=id, data=data,
                                                 binary=binary))

    def _handle_ack(self, sid, namespace, id, data):
        """Handle ACK packets from the client."""
        namespace = namespace or '/'
        self.logger.info('received ack from %s [%s]', sid, namespace)
        self.manager.trigger_callback(sid, namespace, id, data)

    def _trigger_event(self, event, namespace, *args):
        """Invoke an application event handler."""
<<<<<<< HEAD
        # first see if we have an explicit handler for the event
        if namespace in self.handlers and event in self.handlers[namespace]:
            return self.handlers[namespace][event](*args)
=======
        handler = None
        middlewares = list(self.middlewares)
        ns = self.handlers.get(namespace)
        if isinstance(ns, sio_namespace.Namespace):
            middlewares.extend(ns.middlewares)
            handler = ns._get_event_handler(event)
        elif isinstance(ns, dict):
            handler = ns.get(event)
        if handler is not None:
            middlewares.extend(getattr(handler, '_sio_middlewares', []))
            handler = self._apply_middlewares(middlewares, event, namespace,
                                              handler)
            return handler(*args)

    @staticmethod
    def _apply_middlewares(middlewares, event, namespace, handler):
        """Wraps the given handler with a wrapper that executes middlewares
        before and after the real event handler."""

        _middlewares = []
        for middleware in middlewares:
            if isinstance(middleware, type):
                middleware = middleware()
            if not hasattr(middleware, 'ignore_event') or \
               not middleware.ignore_event(event, namespace):
                _middlewares.append(middleware)
        if not _middlewares:
            return handler

        def wrapped(*args):
            args = list(args)

            for middleware in _middlewares:
                if hasattr(middleware, 'before_event'):
                    result = middleware.before_event(event, namespace, args)
                    if result is not None:
                        return result

            result = handler(*args)
            if result is None:
                data = []
            elif isinstance(result, tuple):
                data = list(result)
            else:
                data = [result]

            for middleware in reversed(_middlewares):
                if hasattr(middleware, 'after_event'):
                    result = middleware.after_event(event, namespace, data)
                    if result is not None:
                        return result

            return tuple(data)

        return wrapped
>>>>>>> 17837781

        # or else, forward the event to a namepsace handler if one exists
        elif namespace in self.namespace_handlers:
            return self.namespace_handlers[namespace].trigger_event(
                event, *args)

    def _handle_eio_connect(self, sid, environ):
        """Handle the Engine.IO connection event."""
        self.environ[sid] = environ
        return self._handle_connect(sid, '/')

    def _handle_eio_message(self, sid, data):
        """Dispatch Engine.IO messages."""
        if len(self._binary_packet):
            pkt = self._binary_packet[0]
            if pkt.add_attachment(data):
                self._binary_packet.pop(0)
                if pkt.packet_type == packet.BINARY_EVENT:
                    self._handle_event(sid, pkt.namespace, pkt.id, pkt.data)
                else:
                    self._handle_ack(sid, pkt.namespace, pkt.id, pkt.data)
        else:
            pkt = packet.Packet(encoded_packet=data)
            if pkt.packet_type == packet.CONNECT:
                self._handle_connect(sid, pkt.namespace)
            elif pkt.packet_type == packet.DISCONNECT:
                self._handle_disconnect(sid, pkt.namespace)
            elif pkt.packet_type == packet.EVENT:
                self._handle_event(sid, pkt.namespace, pkt.id, pkt.data)
            elif pkt.packet_type == packet.ACK:
                self._handle_ack(sid, pkt.namespace, pkt.id, pkt.data)
            elif pkt.packet_type == packet.BINARY_EVENT or \
                    pkt.packet_type == packet.BINARY_ACK:
                self._binary_packet.append(pkt)
            elif pkt.packet_type == packet.ERROR:
                raise ValueError('Unexpected ERROR packet.')
            else:
                raise ValueError('Unknown packet type.')

    def _handle_eio_disconnect(self, sid):
        """Handle Engine.IO disconnect event."""
        self._handle_disconnect(sid, '/')<|MERGE_RESOLUTION|>--- conflicted
+++ resolved
@@ -79,11 +79,8 @@
 
         self.environ = {}
         self.handlers = {}
-<<<<<<< HEAD
         self.namespace_handlers = {}
-=======
         self.middlewares = []
->>>>>>> 17837781
 
         self._binary_packet = []
 
@@ -161,7 +158,6 @@
             return set_handler
         set_handler(handler)
 
-<<<<<<< HEAD
     def register_namespace(self, namespace_handler):
         """Register a namespace handler object.
 
@@ -172,25 +168,8 @@
         if not isinstance(namespace_handler, namespace.Namespace):
             raise ValueError('Not a namespace instance')
         namespace_handler.set_server(self)
-        self.namespace_handlers[namespace_handler.namespace] = \
+        self.namespace_handlers[namespace_handler.name] = \
             namespace_handler
-=======
-    def register_namespace(self, name, namespace_class):
-        """Register the given ``namespace_class`` under the namespace named
-        by ``name``.
-
-        :param name: The namespace's name. It can be any string.
-        :param namespace_class: The sub class of ``Namespace`` to register
-                                handlers of. Don't pass an instance instead.
-
-        This function returns the instance of ``namespace_class`` created.
-
-        See documentation of ``Namespace`` class for an example.
-        """
-        namespace = namespace_class(name, self)
-        self.handlers[name] = namespace
-        return namespace
->>>>>>> 17837781
 
     def emit(self, event, data=None, room=None, skip_sid=None, namespace=None,
              callback=None):
@@ -466,19 +445,15 @@
 
     def _trigger_event(self, event, namespace, *args):
         """Invoke an application event handler."""
-<<<<<<< HEAD
+        handler = None
+        middlewares = list(self.middlewares)
         # first see if we have an explicit handler for the event
         if namespace in self.handlers and event in self.handlers[namespace]:
-            return self.handlers[namespace][event](*args)
-=======
-        handler = None
-        middlewares = list(self.middlewares)
-        ns = self.handlers.get(namespace)
-        if isinstance(ns, sio_namespace.Namespace):
+            handler = self.handlers[namespace][event]
+        elif namespace in self.namespace_handlers:
+            ns = self.namespace_handlers[namespace]
             middlewares.extend(ns.middlewares)
-            handler = ns._get_event_handler(event)
-        elif isinstance(ns, dict):
-            handler = ns.get(event)
+            handler = ns.get_event_handler(event)
         if handler is not None:
             middlewares.extend(getattr(handler, '_sio_middlewares', []))
             handler = self._apply_middlewares(middlewares, event, namespace,
@@ -526,12 +501,6 @@
             return tuple(data)
 
         return wrapped
->>>>>>> 17837781
-
-        # or else, forward the event to a namepsace handler if one exists
-        elif namespace in self.namespace_handlers:
-            return self.namespace_handlers[namespace].trigger_event(
-                event, *args)
 
     def _handle_eio_connect(self, sid, environ):
         """Handle the Engine.IO connection event."""
