import logging

import engineio
import six

from . import base_manager
from . import namespace as sio_namespace
from . import packet
from . import namespace


class Server(object):
    """A Socket.IO server.

    This class implements a fully compliant Socket.IO web server with support
    for websocket and long-polling transports.

    :param client_manager: The client manager instance that will manage the
                           client list. When this is omitted, the client list
                           is stored in an in-memory structure, so the use of
                           multiple connected servers is not possible.
    :param logger: To enable logging set to ``True`` or pass a logger object to
                   use. To disable logging set to ``False``.
    :param binary: ``True`` to support binary payloads, ``False`` to treat all
                   payloads as text. On Python 2, if this is set to ``True``,
                   ``unicode`` values are treated as text, and ``str`` and
                   ``bytes`` values are treated as binary.  This option has no
                   effect on Python 3, where text and binary payloads are
                   always automatically discovered.
    :param json: An alternative json module to use for encoding and decoding
                 packets. Custom json modules must have ``dumps`` and ``loads``
                 functions that are compatible with the standard library
                 versions.
    :param kwargs: Connection parameters for the underlying Engine.IO server.

    The Engine.IO configuration supports the following settings:

    :param async_mode: The library used for asynchronous operations. Valid
                       options are "threading", "eventlet" and "gevent". If
                       this argument is not given, "eventlet" is tried first,
                       then "gevent", and finally "threading". The websocket
                       transport is only supported in "eventlet" mode.
    :param ping_timeout: The time in seconds that the client waits for the
                         server to respond before disconnecting.
    :param ping_interval: The interval in seconds at which the client pings
                          the server.
    :param max_http_buffer_size: The maximum size of a message when using the
                                 polling transport.
    :param allow_upgrades: Whether to allow transport upgrades or not.
    :param http_compression: Whether to compress packages when using the
                             polling transport.
    :param compression_threshold: Only compress messages when their byte size
                                  is greater than this value.
    :param cookie: Name of the HTTP cookie that contains the client session
                   id. If set to ``None``, a cookie is not sent to the client.
    :param cors_allowed_origins: List of origins that are allowed to connect
                                 to this server. All origins are allowed by
                                 default.
    :param cors_credentials: Whether credentials (cookies, authentication) are
                             allowed in requests to this server.
    :param engineio_logger: To enable Engine.IO logging set to ``True`` or pass
                            a logger object to use. To disable logging set to
                            ``False``.
    """
    def __init__(self, client_manager=None, logger=False, binary=False,
                 json=None, **kwargs):
        engineio_options = kwargs
        engineio_logger = engineio_options.pop('engineio_logger', None)
        if engineio_logger is not None:
            engineio_options['logger'] = engineio_logger
        if json is not None:
            packet.Packet.json = json
            engineio_options['json'] = json
        self.eio = engineio.Server(**engineio_options)
        self.eio.on('connect', self._handle_eio_connect)
        self.eio.on('message', self._handle_eio_message)
        self.eio.on('disconnect', self._handle_eio_disconnect)
        self.binary = binary

        self.environ = {}
        self.handlers = {}
        self.namespace_handlers = {}
        self.middlewares = []

        self._binary_packet = []

        if not isinstance(logger, bool):
            self.logger = logger
        else:
            self.logger = logging.getLogger('socketio')
            if not logging.root.handlers and \
                    self.logger.level == logging.NOTSET:
                if logger:
                    self.logger.setLevel(logging.INFO)
                else:
                    self.logger.setLevel(logging.ERROR)
                self.logger.addHandler(logging.StreamHandler())

        if client_manager is None:
            client_manager = base_manager.BaseManager()
        self.manager = client_manager
        self.manager_initialized = False

        self.async_mode = self.eio.async_mode

    def on(self, event, handler=None, namespace=None):
        """Register an event handler.

        :param event: The event name. It can be any string. The event names
                      ``'connect'``, ``'message'`` and ``'disconnect'`` are
                      reserved and should not be used.
        :param handler: The function that should be invoked to handle the
                        event. When this parameter is not given, the method
                        acts as a decorator for the handler function.
        :param namespace: The Socket.IO namespace for the event. If this
                          argument is omitted the handler is associated with
                          the default namespace.

        Example usage::

            # as a decorator:
            @socket_io.on('connect', namespace='/chat')
            def connect_handler(sid, environ):
                print('Connection request')
                if environ['REMOTE_ADDR'] in blacklisted:
                    return False  # reject

            # as a method:
            def message_handler(sid, msg):
                print('Received message: ', msg)
                eio.send(sid, 'response')
            socket_io.on('message', namespace='/chat', message_handler)

        The handler function receives the ``sid`` (session ID) for the
        client as first argument. The ``'connect'`` event handler receives the
        WSGI environment as a second argument, and can return ``False`` to
        reject the connection. The ``'message'`` handler and handlers for
        custom event names receive the message payload as a second argument.
        Any values returned from a message handler will be passed to the
        client's acknowledgement callback function if it exists. The
        ``'disconnect'`` handler does not take a second argument.
        """
        if '-' in event:
            raise ValueError('event names cannot contain hypens')
        namespace = namespace or '/'

        def set_handler(handler):
            if isinstance(self.handlers.get(namespace),
                          sio_namespace.Namespace):
                raise ValueError('A Namespace object has been registered '
                                 'for this namespace.')
            if namespace not in self.handlers:
                self.handlers[namespace] = {}
            self.handlers[namespace][event] = handler
            return handler

        if handler is None:
            return set_handler
        set_handler(handler)

    def register_namespace(self, namespace_handler):
        """Register a namespace handler object.

        :param namespace_handler: An instance of a :class:`Namespace`
                                  subclass that handles all the event traffic
                                  for a namespace.
        """
        if not isinstance(namespace_handler, namespace.Namespace):
            raise ValueError('Not a namespace instance')
<<<<<<< HEAD
        namespace_handler.set_server(self)
        self.namespace_handlers[namespace_handler.name] = \
=======
        namespace_handler._set_server(self)
        self.namespace_handlers[namespace_handler.namespace] = \
>>>>>>> 214abc8d
            namespace_handler

    def emit(self, event, data=None, room=None, skip_sid=None, namespace=None,
             callback=None):
        """Emit a custom event to one or more connected clients.

        :param event: The event name. It can be any string. The event names
                      ``'connect'``, ``'message'`` and ``'disconnect'`` are
                      reserved and should not be used.
        :param data: The data to send to the client or clients. Data can be of
                     type ``str``, ``bytes``, ``list`` or ``dict``. If a
                     ``list`` or ``dict``, the data will be serialized as JSON.
        :param room: The recipient of the message. This can be set to the
                     session ID of a client to address that client's room, or
                     to any custom room created by the application, If this
                     argument is omitted the event is broadcasted to all
                     connected clients.
        :param skip_sid: The session ID of a client to skip when broadcasting
                         to a room or to all clients. This can be used to
                         prevent a message from being sent to the sender.
        :param namespace: The Socket.IO namespace for the event. If this
                          argument is omitted the event is emitted to the
                          default namespace.
        :param callback: If given, this function will be called to acknowledge
                         the the client has received the message. The arguments
                         that will be passed to the function are those provided
                         by the client. Callback functions can only be used
                         when addressing an individual client.
        """
        namespace = namespace or '/'
        self.logger.info('emitting event "%s" to %s [%s]', event,
                         room or 'all', namespace)
        self.manager.emit(event, data, namespace, room, skip_sid, callback)

    def send(self, data, room=None, skip_sid=None, namespace=None,
             callback=None):
        """Send a message to one or more connected clients.

        This function emits an event with the name ``'message'``. Use
        :func:`emit` to issue custom event names.

        :param data: The data to send to the client or clients. Data can be of
                     type ``str``, ``bytes``, ``list`` or ``dict``. If a
                     ``list`` or ``dict``, the data will be serialized as JSON.
        :param room: The recipient of the message. This can be set to the
                     session ID of a client to address that client's room, or
                     to any custom room created by the application, If this
                     argument is omitted the event is broadcasted to all
                     connected clients.
        :param skip_sid: The session ID of a client to skip when broadcasting
                         to a room or to all clients. This can be used to
                         prevent a message from being sent to the sender.
        :param namespace: The Socket.IO namespace for the event. If this
                          argument is omitted the event is emitted to the
                          default namespace.
        :param callback: If given, this function will be called to acknowledge
                         the the client has received the message. The arguments
                         that will be passed to the function are those provided
                         by the client. Callback functions can only be used
                         when addressing an individual client.
        """
        self.emit('message', data, room, skip_sid, namespace, callback)

    def enter_room(self, sid, room, namespace=None):
        """Enter a room.

        This function adds the client to a room. The :func:`emit` and
        :func:`send` functions can optionally broadcast events to all the
        clients in a room.

        :param sid: Session ID of the client.
        :param room: Room name. If the room does not exist it is created.
        :param namespace: The Socket.IO namespace for the event. If this
                          argument is omitted the default namespace is used.
        """
        namespace = namespace or '/'
        self.logger.info('%s is entering room %s [%s]', sid, room, namespace)
        self.manager.enter_room(sid, namespace, room)

    def leave_room(self, sid, room, namespace=None):
        """Leave a room.

        This function removes the client from a room.

        :param sid: Session ID of the client.
        :param room: Room name.
        :param namespace: The Socket.IO namespace for the event. If this
                          argument is omitted the default namespace is used.
        """
        namespace = namespace or '/'
        self.logger.info('%s is leaving room %s [%s]', sid, room, namespace)
        self.manager.leave_room(sid, namespace, room)

    def close_room(self, room, namespace=None):
        """Close a room.

        This function removes all the clients from the given room.

        :param room: Room name.
        :param namespace: The Socket.IO namespace for the event. If this
                          argument is omitted the default namespace is used.
        """
        namespace = namespace or '/'
        self.logger.info('room %s is closing [%s]', room, namespace)
        self.manager.close_room(room, namespace)

    def rooms(self, sid, namespace=None):
        """Return the rooms a client is in.

        :param sid: Session ID of the client.
        :param namespace: The Socket.IO namespace for the event. If this
                          argument is omitted the default namespace is used.
        """
        namespace = namespace or '/'
        return self.manager.get_rooms(sid, namespace)

    def disconnect(self, sid, namespace=None):
        """Disconnect a client.

        :param sid: Session ID of the client.
        :param namespace: The Socket.IO namespace to disconnect. If this
                          argument is omitted the default namespace is used.
        """
        namespace = namespace or '/'
        self.logger.info('Disconnecting %s [%s]', sid, namespace)
        self._send_packet(sid, packet.Packet(packet.DISCONNECT,
                                             namespace=namespace))
        self._trigger_event('disconnect', namespace, sid)
        self.manager.disconnect(sid, namespace=namespace)

    def transport(self, sid):
        """Return the name of the transport used by the client.

        The two possible values returned by this function are ``'polling'``
        and ``'websocket'``.

        :param sid: The session of the client.
        """
        return self.eio.transport(sid)

    def handle_request(self, environ, start_response):
        """Handle an HTTP request from the client.

        This is the entry point of the Socket.IO application, using the same
        interface as a WSGI application. For the typical usage, this function
        is invoked by the :class:`Middleware` instance, but it can be invoked
        directly when the middleware is not used.

        :param environ: The WSGI environment.
        :param start_response: The WSGI ``start_response`` function.

        This function returns the HTTP response body to deliver to the client
        as a byte sequence.
        """
        if not self.manager_initialized:
            self.manager_initialized = True
            self.manager.initialize(self)
        return self.eio.handle_request(environ, start_response)

    def start_background_task(self, target, *args, **kwargs):
        """Start a background task using the appropriate async model.

        This is a utility function that applications can use to start a
        background task using the method that is compatible with the
        selected async mode.

        :param target: the target function to execute.
        :param args: arguments to pass to the function.
        :param kwargs: keyword arguments to pass to the function.

        This function returns an object compatible with the `Thread` class in
        the Python standard library. The `start()` method on this object is
        already called by this function.
        """
        return self.eio.start_background_task(target, *args, **kwargs)

    def sleep(self, seconds=0):
        """Sleep for the requested amount of time using the appropriate async
        model.

        This is a utility function that applications can use to put a task to
        sleep without having to worry about using the correct call for the
        selected async mode.
        """
        return self.eio.sleep(seconds)

    def _emit_internal(self, sid, event, data, namespace=None, id=None):
        """Send a message to a client."""
        if six.PY2 and not self.binary:
            binary = False  # pragma: nocover
        else:
            binary = None
        # tuples are expanded to multiple arguments, everything else is sent
        # as a single argument
        if isinstance(data, tuple):
            data = list(data)
        else:
            data = [data]
        self._send_packet(sid, packet.Packet(packet.EVENT, namespace=namespace,
                                             data=[event] + data, id=id,
                                             binary=binary))

    def _send_packet(self, sid, pkt):
        """Send a Socket.IO packet to a client."""
        encoded_packet = pkt.encode()
        if isinstance(encoded_packet, list):
            binary = False
            for ep in encoded_packet:
                self.eio.send(sid, ep, binary=binary)
                binary = True
        else:
            self.eio.send(sid, encoded_packet, binary=False)

    def _handle_connect(self, sid, namespace):
        """Handle a client connection request."""
        namespace = namespace or '/'
        self.manager.connect(sid, namespace)
        if self._trigger_event('connect', namespace, sid,
                               self.environ[sid]) is False:
            self.manager.disconnect(sid, namespace)
            self._send_packet(sid, packet.Packet(packet.ERROR,
                                                 namespace=namespace))
            return False
        else:
            self._send_packet(sid, packet.Packet(packet.CONNECT,
                                                 namespace=namespace))

    def _handle_disconnect(self, sid, namespace):
        """Handle a client disconnect."""
        namespace = namespace or '/'
        if namespace == '/':
            namespace_list = list(self.manager.get_namespaces())
        else:
            namespace_list = [namespace]
        for n in namespace_list:
            if n != '/' and self.manager.is_connected(sid, n):
                self._trigger_event('disconnect', n, sid)
                self.manager.disconnect(sid, n)
        if namespace == '/' and self.manager.is_connected(sid, namespace):
            self._trigger_event('disconnect', '/', sid)
            self.manager.disconnect(sid, '/')
            if sid in self.environ:
                del self.environ[sid]

    def _handle_event(self, sid, namespace, id, data):
        """Handle an incoming client event."""
        namespace = namespace or '/'
        self.logger.info('received event "%s" from %s [%s]', data[0], sid,
                         namespace)
        r = self._trigger_event(data[0], namespace, sid, *data[1:])
        if id is not None:
            # send ACK packet with the response returned by the handler
            # tuples are expanded as multiple arguments
            if r is None:
                data = []
            elif isinstance(r, tuple):
                data = list(r)
            else:
                data = [r]
            if six.PY2 and not self.binary:
                binary = False  # pragma: nocover
            else:
                binary = None
            self._send_packet(sid, packet.Packet(packet.ACK,
                                                 namespace=namespace,
                                                 id=id, data=data,
                                                 binary=binary))

    def _handle_ack(self, sid, namespace, id, data):
        """Handle ACK packets from the client."""
        namespace = namespace or '/'
        self.logger.info('received ack from %s [%s]', sid, namespace)
        self.manager.trigger_callback(sid, namespace, id, data)

    def _trigger_event(self, event, namespace, *args):
        """Invoke an application event handler."""
        handler = None
        middlewares = list(self.middlewares)
        # first see if we have an explicit handler for the event
        if namespace in self.handlers and event in self.handlers[namespace]:
            handler = self.handlers[namespace][event]
        elif namespace in self.namespace_handlers:
            ns = self.namespace_handlers[namespace]
            middlewares.extend(ns.middlewares)
            handler = ns.get_event_handler(event)
        if handler is not None:
            middlewares.extend(getattr(handler, '_sio_middlewares', []))
            handler = self._apply_middlewares(middlewares, event, namespace,
                                              handler)
            return handler(*args)

    @staticmethod
    def _apply_middlewares(middlewares, event, namespace, handler):
        """Wraps the given handler with a wrapper that executes middlewares
        before and after the real event handler."""

        _middlewares = []
        for middleware in middlewares:
            if isinstance(middleware, type):
                middleware = middleware()
            if not hasattr(middleware, 'ignore_event') or \
               not middleware.ignore_event(event, namespace):
                _middlewares.append(middleware)
        if not _middlewares:
            return handler

        def wrapped(*args):
            args = list(args)

            for middleware in _middlewares:
                if hasattr(middleware, 'before_event'):
                    result = middleware.before_event(event, namespace, args)
                    if result is not None:
                        return result

            result = handler(*args)
            if result is None:
                data = []
            elif isinstance(result, tuple):
                data = list(result)
            else:
                data = [result]

            for middleware in reversed(_middlewares):
                if hasattr(middleware, 'after_event'):
                    result = middleware.after_event(event, namespace, data)
                    if result is not None:
                        return result

            return tuple(data)

        return wrapped

    def _handle_eio_connect(self, sid, environ):
        """Handle the Engine.IO connection event."""
        self.environ[sid] = environ
        return self._handle_connect(sid, '/')

    def _handle_eio_message(self, sid, data):
        """Dispatch Engine.IO messages."""
        if len(self._binary_packet):
            pkt = self._binary_packet[0]
            if pkt.add_attachment(data):
                self._binary_packet.pop(0)
                if pkt.packet_type == packet.BINARY_EVENT:
                    self._handle_event(sid, pkt.namespace, pkt.id, pkt.data)
                else:
                    self._handle_ack(sid, pkt.namespace, pkt.id, pkt.data)
        else:
            pkt = packet.Packet(encoded_packet=data)
            if pkt.packet_type == packet.CONNECT:
                self._handle_connect(sid, pkt.namespace)
            elif pkt.packet_type == packet.DISCONNECT:
                self._handle_disconnect(sid, pkt.namespace)
            elif pkt.packet_type == packet.EVENT:
                self._handle_event(sid, pkt.namespace, pkt.id, pkt.data)
            elif pkt.packet_type == packet.ACK:
                self._handle_ack(sid, pkt.namespace, pkt.id, pkt.data)
            elif pkt.packet_type == packet.BINARY_EVENT or \
                    pkt.packet_type == packet.BINARY_ACK:
                self._binary_packet.append(pkt)
            elif pkt.packet_type == packet.ERROR:
                raise ValueError('Unexpected ERROR packet.')
            else:
                raise ValueError('Unknown packet type.')

    def _handle_eio_disconnect(self, sid):
        """Handle Engine.IO disconnect event."""
        self._handle_disconnect(sid, '/')<|MERGE_RESOLUTION|>--- conflicted
+++ resolved
@@ -167,13 +167,8 @@
         """
         if not isinstance(namespace_handler, namespace.Namespace):
             raise ValueError('Not a namespace instance')
-<<<<<<< HEAD
-        namespace_handler.set_server(self)
+        namespace_handler._set_server(self)
         self.namespace_handlers[namespace_handler.name] = \
-=======
-        namespace_handler._set_server(self)
-        self.namespace_handlers[namespace_handler.namespace] = \
->>>>>>> 214abc8d
             namespace_handler
 
     def emit(self, event, data=None, room=None, skip_sid=None, namespace=None,
@@ -458,7 +453,7 @@
         elif namespace in self.namespace_handlers:
             ns = self.namespace_handlers[namespace]
             middlewares.extend(ns.middlewares)
-            handler = ns.get_event_handler(event)
+            handler = ns._get_event_handler(event)
         if handler is not None:
             middlewares.extend(getattr(handler, '_sio_middlewares', []))
             handler = self._apply_middlewares(middlewares, event, namespace,
