--- conflicted
+++ resolved
@@ -9,10 +9,7 @@
     import mock
 
 from socketio import exceptions
-<<<<<<< HEAD
-=======
 from socketio import namespace
->>>>>>> 88dcf7d4
 from socketio import packet
 from socketio import server
 
