import json
import logging
import unittest

import six
if six.PY3:
    from unittest import mock
else:
    import mock

from socketio import exceptions
from socketio import namespace
from socketio import packet
from socketio import server


@mock.patch('engineio.Server')
class TestServer(unittest.TestCase):
    def tearDown(self):
        # restore JSON encoder, in case a test changed it
        packet.Packet.json = json

    def test_create(self, eio):
        mgr = mock.MagicMock()
        s = server.Server(client_manager=mgr, binary=True,
                          async_handlers=True, foo='bar')
        s.handle_request({}, None)
        s.handle_request({}, None)
        eio.assert_called_once_with(**{'foo': 'bar', 'async_handlers': False})
        self.assertEqual(s.manager, mgr)
        self.assertEqual(s.eio.on.call_count, 3)
        self.assertEqual(s.binary, True)
        self.assertEqual(s.async_handlers, True)

    def test_on_event(self, eio):
        s = server.Server()

        @s.on('connect')
        def foo():
            pass

        def bar():
            pass
        s.on('disconnect', bar)
        s.on('disconnect', bar, namespace='/foo')

        self.assertEqual(s.handlers['/']['connect'], foo)
        self.assertEqual(s.handlers['/']['disconnect'], bar)
        self.assertEqual(s.handlers['/foo']['disconnect'], bar)

    def test_emit(self, eio):
        mgr = mock.MagicMock()
        s = server.Server(client_manager=mgr)
        s.emit('my event', {'foo': 'bar'}, 'room', '123', namespace='/foo',
               callback='cb')
        s.manager.emit.assert_called_once_with(
            'my event', {'foo': 'bar'}, '/foo', room='room', skip_sid='123',
            callback='cb')

    def test_emit_default_namespace(self, eio):
        mgr = mock.MagicMock()
        s = server.Server(client_manager=mgr)
        s.emit('my event', {'foo': 'bar'}, 'room', '123', callback='cb')
        s.manager.emit.assert_called_once_with(
            'my event', {'foo': 'bar'}, '/', room='room', skip_sid='123',
            callback='cb')

    def test_send(self, eio):
        mgr = mock.MagicMock()
        s = server.Server(client_manager=mgr)
        s.send('foo', 'room', '123', namespace='/foo', callback='cb')
        s.manager.emit.assert_called_once_with(
            'message', 'foo', '/foo', room='room', skip_sid='123',
            callback='cb')

    def test_call(self, eio):
        mgr = mock.MagicMock()
        s = server.Server(client_manager=mgr)

        def fake_event_wait(timeout=None):
            self.assertEqual(timeout, 60)
            s.manager.emit.call_args_list[0][1]['callback']('foo', 321)
            return True

        s.eio.create_event.return_value.wait = fake_event_wait
        self.assertEqual(s.call('foo', sid='123'), ('foo', 321))

    def test_call_with_timeout(self, eio):
        mgr = mock.MagicMock()
        s = server.Server(client_manager=mgr)

        def fake_event_wait(timeout=None):
            self.assertEqual(timeout, 12)
            return False

        s.eio.create_event.return_value.wait = fake_event_wait
        self.assertRaises(exceptions.TimeoutError, s.call, 'foo',
                          sid='123', timeout=12)

    def test_call_without_async_handlers(self, eio):
        mgr = mock.MagicMock()
        s = server.Server(client_manager=mgr, async_handlers=False)
        self.assertRaises(RuntimeError, s.call, 'foo',
                          sid='123', timeout=12)

    def test_enter_room(self, eio):
        mgr = mock.MagicMock()
        s = server.Server(client_manager=mgr)
        s.enter_room('123', 'room', namespace='/foo')
        s.manager.enter_room.assert_called_once_with('123', '/foo', 'room')

    def test_enter_room_default_namespace(self, eio):
        mgr = mock.MagicMock()
        s = server.Server(client_manager=mgr)
        s.enter_room('123', 'room')
        s.manager.enter_room.assert_called_once_with('123', '/', 'room')

    def test_leave_room(self, eio):
        mgr = mock.MagicMock()
        s = server.Server(client_manager=mgr)
        s.leave_room('123', 'room', namespace='/foo')
        s.manager.leave_room.assert_called_once_with('123', '/foo', 'room')

    def test_leave_room_default_namespace(self, eio):
        mgr = mock.MagicMock()
        s = server.Server(client_manager=mgr)
        s.leave_room('123', 'room')
        s.manager.leave_room.assert_called_once_with('123', '/', 'room')

    def test_close_room(self, eio):
        mgr = mock.MagicMock()
        s = server.Server(client_manager=mgr)
        s.close_room('room', namespace='/foo')
        s.manager.close_room.assert_called_once_with('room', '/foo')

    def test_close_room_default_namespace(self, eio):
        mgr = mock.MagicMock()
        s = server.Server(client_manager=mgr)
        s.close_room('room')
        s.manager.close_room.assert_called_once_with('room', '/')

    def test_rooms(self, eio):
        mgr = mock.MagicMock()
        s = server.Server(client_manager=mgr)
        s.rooms('123', namespace='/foo')
        s.manager.get_rooms.assert_called_once_with('123', '/foo')

    def test_rooms_default_namespace(self, eio):
        mgr = mock.MagicMock()
        s = server.Server(client_manager=mgr)
        s.rooms('123')
        s.manager.get_rooms.assert_called_once_with('123', '/')

    def test_handle_request(self, eio):
        s = server.Server()
        s.handle_request('environ', 'start_response')
        s.eio.handle_request.assert_called_once_with('environ',
                                                     'start_response')

    def test_emit_internal(self, eio):
        s = server.Server()
        s._emit_internal('123', 'my event', 'my data', namespace='/foo')
        s.eio.send.assert_called_once_with('123',
                                           '2/foo,["my event","my data"]',
                                           binary=False)

    def test_emit_internal_with_tuple(self, eio):
        s = server.Server()
        s._emit_internal('123', 'my event', ('foo', 'bar'), namespace='/foo')
        s.eio.send.assert_called_once_with('123',
                                           '2/foo,["my event","foo","bar"]',
                                           binary=False)

    def test_emit_internal_with_list(self, eio):
        s = server.Server()
        s._emit_internal('123', 'my event', ['foo', 'bar'], namespace='/foo')
        s.eio.send.assert_called_once_with('123',
                                           '2/foo,["my event",["foo","bar"]]',
                                           binary=False)

    def test_emit_internal_with_callback(self, eio):
        s = server.Server()
        id = s.manager._generate_ack_id('123', '/foo', 'cb')
        s._emit_internal('123', 'my event', 'my data', namespace='/foo', id=id)
        s.eio.send.assert_called_once_with('123',
                                           '2/foo,1["my event","my data"]',
                                           binary=False)

    def test_emit_internal_default_namespace(self, eio):
        s = server.Server()
        s._emit_internal('123', 'my event', 'my data')
        s.eio.send.assert_called_once_with('123', '2["my event","my data"]',
                                           binary=False)

    def test_emit_internal_binary(self, eio):
        s = server.Server(binary=True)
        s._emit_internal('123', u'my event', b'my binary data')
        self.assertEqual(s.eio.send.call_count, 2)

    def test_transport(self, eio):
        s = server.Server()
        s.eio.transport = mock.MagicMock(return_value='polling')
        s._handle_eio_connect('foo', 'environ')
        self.assertEqual(s.transport('foo'), 'polling')
        s.eio.transport.assert_called_once_with('foo')

    def test_handle_connect(self, eio):
        mgr = mock.MagicMock()
        s = server.Server(client_manager=mgr)
        handler = mock.MagicMock()
        s.on('connect', handler)
        s._handle_eio_connect('123', 'environ')
        handler.assert_called_once_with('123', 'environ')
        s.manager.connect.assert_called_once_with('123', '/')
        s.eio.send.assert_called_once_with('123', '0', binary=False)
        self.assertEqual(mgr.initialize.call_count, 1)
        s._handle_eio_connect('456', 'environ')
        self.assertEqual(mgr.initialize.call_count, 1)

    def test_handle_connect_namespace(self, eio):
        mgr = mock.MagicMock()
        s = server.Server(client_manager=mgr)
        handler = mock.MagicMock()
        s.on('connect', handler, namespace='/foo')
        s._handle_eio_connect('123', 'environ')
        s._handle_eio_message('123', '0/foo')
        handler.assert_called_once_with('123', 'environ')
        s.manager.connect.assert_any_call('123', '/')
        s.manager.connect.assert_any_call('123', '/foo')
        s.eio.send.assert_any_call('123', '0/foo', binary=False)

    def test_handle_connect_rejected(self, eio):
        mgr = mock.MagicMock()
        s = server.Server(client_manager=mgr)
        handler = mock.MagicMock(return_value=False)
        s.on('connect', handler)
        s._handle_eio_connect('123', 'environ')
        handler.assert_called_once_with('123', 'environ')
        self.assertEqual(s.manager.connect.call_count, 1)
        self.assertEqual(s.manager.disconnect.call_count, 1)
        self.assertEqual(s.environ, {})
        s.eio.send.assert_called_once_with('123', '4', binary=False)

    def test_handle_connect_namespace_rejected(self, eio):
        mgr = mock.MagicMock()
        s = server.Server(client_manager=mgr)
        handler = mock.MagicMock(return_value=False)
        s.on('connect', handler, namespace='/foo')
        s._handle_eio_connect('123', 'environ')
        s._handle_eio_message('123', '0/foo')
        self.assertEqual(s.manager.connect.call_count, 2)
        self.assertEqual(s.manager.disconnect.call_count, 1)
        s.eio.send.assert_any_call('123', '4/foo', binary=False)

<<<<<<< HEAD
    def test_handle_connect_rejected_always_connect(self, eio):
        mgr = mock.MagicMock()
        s = server.Server(client_manager=mgr, always_connect=True)
        handler = mock.MagicMock(return_value=False)
        s.on('connect', handler)
        s._handle_eio_connect('123', 'environ')
        handler.assert_called_once_with('123', 'environ')
        self.assertEqual(s.manager.connect.call_count, 1)
        self.assertEqual(s.manager.disconnect.call_count, 1)
        self.assertEqual(s.environ, {})
        s.eio.send.assert_any_call('123', '0', binary=False)
        s.eio.send.assert_any_call('123', '1', binary=False)

    def test_handle_connect_namespace_rejected_always_connect(self, eio):
        mgr = mock.MagicMock()
        s = server.Server(client_manager=mgr, always_connect=True)
        handler = mock.MagicMock(return_value=False)
=======
    def test_handle_connect_namespace_rejected_with_exception(self, eio):
        mgr = mock.MagicMock()
        s = server.Server(client_manager=mgr)
        handler = mock.MagicMock(side_effect=exceptions.ConnectionRefusedError('fail_reason'))
        s.on('connect', handler, namespace='/foo')
        s._handle_eio_connect('123', 'environ')
        s._handle_eio_message('123', '0/foo')
        self.assertEqual(s.manager.connect.call_count, 2)
        self.assertEqual(s.manager.disconnect.call_count, 1)
        s.eio.send.assert_any_call('123', '4/foo,"fail_reason"', binary=False)

    def test_handle_connect_namespace_rejected_with_custom_exception(self, eio):
        class CustomizedConnRefused(exceptions.ConnectionRefusedError):
            def get_info(self):
                return 'customized: {}'.format(self._info)

        mgr = mock.MagicMock()
        s = server.Server(client_manager=mgr)
        handler = mock.MagicMock(side_effect=CustomizedConnRefused('fail_reason'))
>>>>>>> d835b160
        s.on('connect', handler, namespace='/foo')
        s._handle_eio_connect('123', 'environ')
        s._handle_eio_message('123', '0/foo')
        self.assertEqual(s.manager.connect.call_count, 2)
        self.assertEqual(s.manager.disconnect.call_count, 1)
<<<<<<< HEAD
        s.eio.send.assert_any_call('123', '0/foo', binary=False)
        s.eio.send.assert_any_call('123', '1/foo', binary=False)
=======
        s.eio.send.assert_any_call('123', '4/foo,"customized: fail_reason"', binary=False)
>>>>>>> d835b160

    def test_handle_disconnect(self, eio):
        mgr = mock.MagicMock()
        s = server.Server(client_manager=mgr)
        handler = mock.MagicMock()
        s.on('disconnect', handler)
        s._handle_eio_connect('123', 'environ')
        s._handle_eio_disconnect('123')
        handler.assert_called_once_with('123')
        s.manager.disconnect.assert_called_once_with('123', '/')
        self.assertEqual(s.environ, {})

    def test_handle_disconnect_namespace(self, eio):
        mgr = mock.MagicMock()
        s = server.Server(client_manager=mgr)
        s.manager.get_namespaces = mock.MagicMock(return_value=['/', '/foo'])
        handler = mock.MagicMock()
        s.on('disconnect', handler)
        handler_namespace = mock.MagicMock()
        s.on('disconnect', handler_namespace, namespace='/foo')
        s._handle_eio_connect('123', 'environ')
        s._handle_eio_message('123', '0/foo')
        s._handle_eio_disconnect('123')
        handler.assert_called_once_with('123')
        handler_namespace.assert_called_once_with('123')
        self.assertEqual(s.environ, {})

    def test_handle_disconnect_only_namespace(self, eio):
        mgr = mock.MagicMock()
        s = server.Server(client_manager=mgr)
        s.manager.get_namespaces = mock.MagicMock(return_value=['/', '/foo'])
        handler = mock.MagicMock()
        s.on('disconnect', handler)
        handler_namespace = mock.MagicMock()
        s.on('disconnect', handler_namespace, namespace='/foo')
        s._handle_eio_connect('123', 'environ')
        s._handle_eio_message('123', '0/foo')
        s._handle_eio_message('123', '1/foo')
        self.assertEqual(handler.call_count, 0)
        handler_namespace.assert_called_once_with('123')
        self.assertEqual(s.environ, {'123': 'environ'})

    def test_handle_disconnect_unknown_client(self, eio):
        mgr = mock.MagicMock()
        s = server.Server(client_manager=mgr)
        s._handle_eio_disconnect('123')

    def test_handle_event(self, eio):
        s = server.Server(async_handlers=False)
        handler = mock.MagicMock()
        s.on('my message', handler)
        s._handle_eio_message('123', '2["my message","a","b","c"]')
        handler.assert_called_once_with('123', 'a', 'b', 'c')

    def test_handle_event_with_namespace(self, eio):
        s = server.Server(async_handlers=False)
        handler = mock.MagicMock()
        s.on('my message', handler, namespace='/foo')
        s._handle_eio_message('123', '2/foo,["my message","a","b","c"]')
        handler.assert_called_once_with('123', 'a', 'b', 'c')

    def test_handle_event_binary(self, eio):
        s = server.Server(async_handlers=False)
        handler = mock.MagicMock()
        s.on('my message', handler)
        s._handle_eio_message('123', '52-["my message","a",'
                                     '{"_placeholder":true,"num":1},'
                                     '{"_placeholder":true,"num":0}]')
        s._handle_eio_message('123', b'foo')
        s._handle_eio_message('123', b'bar')
        handler.assert_called_once_with('123', 'a', b'bar', b'foo')

    def test_handle_event_binary_ack(self, eio):
        mgr = mock.MagicMock()
        s = server.Server(client_manager=mgr)
        s.manager.initialize(s)
        s._handle_eio_message('123', '61-321["my message","a",'
                                     '{"_placeholder":true,"num":0}]')
        s._handle_eio_message('123', b'foo')
        mgr.trigger_callback.assert_called_once_with(
            '123', '/', 321, ['my message', 'a', b'foo'])

    def test_handle_event_with_ack(self, eio):
        s = server.Server(async_handlers=False)
        handler = mock.MagicMock(return_value='foo')
        s.on('my message', handler)
        s._handle_eio_message('123', '21000["my message","foo"]')
        handler.assert_called_once_with('123', 'foo')
        s.eio.send.assert_called_once_with('123', '31000["foo"]',
                                           binary=False)

    def test_handle_event_with_ack_none(self, eio):
        s = server.Server(async_handlers=False)
        handler = mock.MagicMock(return_value=None)
        s.on('my message', handler)
        s._handle_eio_message('123', '21000["my message","foo"]')
        handler.assert_called_once_with('123', 'foo')
        s.eio.send.assert_called_once_with('123', '31000[]',
                                           binary=False)

    def test_handle_event_with_ack_tuple(self, eio):
        mgr = mock.MagicMock()
        s = server.Server(client_manager=mgr, async_handlers=False)
        handler = mock.MagicMock(return_value=(1, '2', True))
        s.on('my message', handler)
        s._handle_eio_message('123', '21000["my message","a","b","c"]')
        handler.assert_called_once_with('123', 'a', 'b', 'c')
        s.eio.send.assert_called_once_with('123', '31000[1,"2",true]',
                                           binary=False)

    def test_handle_event_with_ack_list(self, eio):
        mgr = mock.MagicMock()
        s = server.Server(client_manager=mgr, async_handlers=False)
        handler = mock.MagicMock(return_value=[1, '2', True])
        s.on('my message', handler)
        s._handle_eio_message('123', '21000["my message","a","b","c"]')
        handler.assert_called_once_with('123', 'a', 'b', 'c')
        s.eio.send.assert_called_once_with('123', '31000[[1,"2",true]]',
                                           binary=False)

    def test_handle_event_with_ack_binary(self, eio):
        mgr = mock.MagicMock()
        s = server.Server(client_manager=mgr, binary=True, async_handlers=False)
        handler = mock.MagicMock(return_value=b'foo')
        s.on('my message', handler)
        s._handle_eio_message('123', '21000["my message","foo"]')
        handler.assert_any_call('123', 'foo')

    def test_handle_error_packet(self, eio):
        s = server.Server()
        self.assertRaises(ValueError, s._handle_eio_message, '123', '4')

    def test_handle_invalid_packet(self, eio):
        s = server.Server()
        self.assertRaises(ValueError, s._handle_eio_message, '123', '9')

    def test_send_with_ack(self, eio):
        s = server.Server()
        s._handle_eio_connect('123', 'environ')
        cb = mock.MagicMock()
        id1 = s.manager._generate_ack_id('123', '/', cb)
        id2 = s.manager._generate_ack_id('123', '/', cb)
        s._emit_internal('123', 'my event', ['foo'], id=id1)
        s._emit_internal('123', 'my event', ['bar'], id=id2)
        s._handle_eio_message('123', '31["foo",2]')
        cb.assert_called_once_with('foo', 2)

    def test_send_with_ack_namespace(self, eio):
        s = server.Server()
        s._handle_eio_connect('123', 'environ')
        s._handle_eio_message('123', '0/foo')
        cb = mock.MagicMock()
        id = s.manager._generate_ack_id('123', '/foo', cb)
        s._emit_internal('123', 'my event', ['foo'], namespace='/foo',
                         id=id)
        s._handle_eio_message('123', '3/foo,1["foo",2]')
        cb.assert_called_once_with('foo', 2)

    def test_session(self, eio):
        fake_session = {}

        def fake_get_session(sid):
            return fake_session

        def fake_save_session(sid, session):
            global fake_session
            fake_session = session

        s = server.Server()
        s.eio.get_session = fake_get_session
        s.eio.save_session = fake_save_session
        s._handle_eio_connect('123', 'environ')
        s.save_session('123', {'foo': 'bar'})
        with s.session('123') as session:
            self.assertEqual(session, {'foo': 'bar'})
            session['foo'] = 'baz'
            session['bar'] = 'foo'
        self.assertEqual(s.get_session('123'), {'foo': 'baz', 'bar': 'foo'})
        self.assertEqual(fake_session, {'/': {'foo': 'baz', 'bar': 'foo'}})
        with s.session('123', namespace='/ns') as session:
            self.assertEqual(session, {})
            session['a'] = 'b'
        self.assertEqual(s.get_session('123', namespace='/ns'), {'a': 'b'})
        self.assertEqual(fake_session, {'/': {'foo': 'baz', 'bar': 'foo'},
                                        '/ns': {'a': 'b'}})

    def test_disconnect(self, eio):
        s = server.Server()
        s._handle_eio_connect('123', 'environ')
        s.disconnect('123')
        s.eio.send.assert_any_call('123', '1', binary=False)

    def test_disconnect_namespace(self, eio):
        s = server.Server()
        s._handle_eio_connect('123', 'environ')
        s._handle_eio_message('123', '0/foo')
        s.disconnect('123', namespace='/foo')
        s.eio.send.assert_any_call('123', '1/foo', binary=False)

    def test_disconnect_twice(self, eio):
        s = server.Server()
        s._handle_eio_connect('123', 'environ')
        s.disconnect('123')
        calls = s.eio.send.call_count
        s.disconnect('123')
        self.assertEqual(calls, s.eio.send.call_count)

    def test_disconnect_twice_namespace(self, eio):
        s = server.Server()
        s._handle_eio_connect('123', 'environ')
        s._handle_eio_message('123', '0/foo')
        s.disconnect('123', namespace='/foo')
        calls = s.eio.send.call_count
        s.disconnect('123', namespace='/foo')
        self.assertEqual(calls, s.eio.send.call_count)

    def test_namespace_handler(self, eio):
        result = {}

        class MyNamespace(namespace.Namespace):
            def on_connect(self, sid, environ):
                result['result'] = (sid, environ)

            def on_disconnect(self, sid):
                result['result'] = ('disconnect', sid)

            def on_foo(self, sid, data):
                result['result'] = (sid, data)

            def on_bar(self, sid):
                result['result'] = 'bar'

            def on_baz(self, sid, data1, data2):
                result['result'] = (data1, data2)

        s = server.Server(async_handlers=False)
        s.register_namespace(MyNamespace('/foo'))
        s._handle_eio_connect('123', 'environ')
        s._handle_eio_message('123', '0/foo')
        self.assertEqual(result['result'], ('123', 'environ'))
        s._handle_eio_message('123', '2/foo,["foo","a"]')
        self.assertEqual(result['result'], ('123', 'a'))
        s._handle_eio_message('123', '2/foo,["bar"]')
        self.assertEqual(result['result'], 'bar')
        s._handle_eio_message('123', '2/foo,["baz","a","b"]')
        self.assertEqual(result['result'], ('a', 'b'))
        s.disconnect('123', '/foo')
        self.assertEqual(result['result'], ('disconnect', '123'))

    def test_bad_namespace_handler(self, eio):
        class Dummy(object):
            pass

        class AsyncNS(namespace.Namespace):
            def is_asyncio_based(self):
                return True

        s = server.Server()
        self.assertRaises(ValueError, s.register_namespace, 123)
        self.assertRaises(ValueError, s.register_namespace, Dummy)
        self.assertRaises(ValueError, s.register_namespace, Dummy())
        self.assertRaises(ValueError, s.register_namespace,
                          namespace.Namespace)
        self.assertRaises(ValueError, s.register_namespace, AsyncNS())

    def test_logger(self, eio):
        s = server.Server(logger=False)
        self.assertEqual(s.logger.getEffectiveLevel(), logging.ERROR)
        s.logger.setLevel(logging.NOTSET)
        s = server.Server(logger=True)
        self.assertEqual(s.logger.getEffectiveLevel(), logging.INFO)
        s.logger.setLevel(logging.WARNING)
        s = server.Server(logger=True)
        self.assertEqual(s.logger.getEffectiveLevel(), logging.WARNING)
        s.logger.setLevel(logging.NOTSET)
        s = server.Server(logger='foo')
        self.assertEqual(s.logger, 'foo')

    def test_engineio_logger(self, eio):
        server.Server(engineio_logger='foo')
        eio.assert_called_once_with(**{'logger': 'foo',
                                       'async_handlers': False})

    def test_custom_json(self, eio):
        # Warning: this test cannot run in parallel with other tests, as it
        # changes the JSON encoding/decoding functions

        class CustomJSON(object):
            @staticmethod
            def dumps(*args, **kwargs):
                return '*** encoded ***'

            @staticmethod
            def loads(*args, **kwargs):
                return '+++ decoded +++'

        server.Server(json=CustomJSON)
        eio.assert_called_once_with(**{'json': CustomJSON,
                                       'async_handlers': False})

        pkt = packet.Packet(packet_type=packet.EVENT,
                            data={six.text_type('foo'): six.text_type('bar')})
        self.assertEqual(pkt.encode(), '2*** encoded ***')
        pkt2 = packet.Packet(encoded_packet=pkt.encode())
        self.assertEqual(pkt2.data, '+++ decoded +++')

        # restore the default JSON module
        packet.Packet.json = json

    def test_async_handlers(self, eio):
        s = server.Server(async_handlers=True)
        s._handle_eio_message('123', '2["my message","a","b","c"]')
        s.eio.start_background_task.assert_called_once_with(
            s._handle_event_internal, s, '123', ['my message', 'a', 'b', 'c'],
            '/', None)

    def test_start_background_task(self, eio):
        s = server.Server()
        s.start_background_task('foo', 'bar', baz='baz')
        s.eio.start_background_task.assert_called_once_with('foo', 'bar',
                                                            baz='baz')

    def test_sleep(self, eio):
        s = server.Server()
        s.sleep(1.23)
        s.eio.sleep.assert_called_once_with(1.23)<|MERGE_RESOLUTION|>--- conflicted
+++ resolved
@@ -252,7 +252,6 @@
         self.assertEqual(s.manager.disconnect.call_count, 1)
         s.eio.send.assert_any_call('123', '4/foo', binary=False)
 
-<<<<<<< HEAD
     def test_handle_connect_rejected_always_connect(self, eio):
         mgr = mock.MagicMock()
         s = server.Server(client_manager=mgr, always_connect=True)
@@ -270,38 +269,39 @@
         mgr = mock.MagicMock()
         s = server.Server(client_manager=mgr, always_connect=True)
         handler = mock.MagicMock(return_value=False)
-=======
-    def test_handle_connect_namespace_rejected_with_exception(self, eio):
-        mgr = mock.MagicMock()
-        s = server.Server(client_manager=mgr)
-        handler = mock.MagicMock(side_effect=exceptions.ConnectionRefusedError('fail_reason'))
         s.on('connect', handler, namespace='/foo')
         s._handle_eio_connect('123', 'environ')
         s._handle_eio_message('123', '0/foo')
         self.assertEqual(s.manager.connect.call_count, 2)
         self.assertEqual(s.manager.disconnect.call_count, 1)
-        s.eio.send.assert_any_call('123', '4/foo,"fail_reason"', binary=False)
-
-    def test_handle_connect_namespace_rejected_with_custom_exception(self, eio):
-        class CustomizedConnRefused(exceptions.ConnectionRefusedError):
-            def get_info(self):
-                return 'customized: {}'.format(self._info)
-
-        mgr = mock.MagicMock()
-        s = server.Server(client_manager=mgr)
-        handler = mock.MagicMock(side_effect=CustomizedConnRefused('fail_reason'))
->>>>>>> d835b160
+        s.eio.send.assert_any_call('123', '0/foo', binary=False)
+        s.eio.send.assert_any_call('123', '1/foo', binary=False)
+
+    def test_handle_connect_rejected_with_exception(self, eio):
+        mgr = mock.MagicMock()
+        s = server.Server(client_manager=mgr)
+        handler = mock.MagicMock(
+            side_effect=exceptions.ConnectionRefusedError())
+        s.on('connect', handler)
+        s._handle_eio_connect('123', 'environ')
+        handler.assert_called_once_with('123', 'environ')
+        self.assertEqual(s.manager.connect.call_count, 1)
+        self.assertEqual(s.manager.disconnect.call_count, 1)
+        self.assertEqual(s.environ, {})
+        s.eio.send.assert_any_call('123', '4', binary=False)
+
+    def test_handle_connect_namespace_rejected_with_exception(self, eio):
+        mgr = mock.MagicMock()
+        s = server.Server(client_manager=mgr)
+        handler = mock.MagicMock(
+            side_effect=exceptions.ConnectionRefusedError('fail_reason'))
         s.on('connect', handler, namespace='/foo')
         s._handle_eio_connect('123', 'environ')
         s._handle_eio_message('123', '0/foo')
         self.assertEqual(s.manager.connect.call_count, 2)
         self.assertEqual(s.manager.disconnect.call_count, 1)
-<<<<<<< HEAD
-        s.eio.send.assert_any_call('123', '0/foo', binary=False)
-        s.eio.send.assert_any_call('123', '1/foo', binary=False)
-=======
-        s.eio.send.assert_any_call('123', '4/foo,"customized: fail_reason"', binary=False)
->>>>>>> d835b160
+        print(s.eio.send.call_args)
+        s.eio.send.assert_any_call('123', '4/foo,"fail_reason"', binary=False)
 
     def test_handle_disconnect(self, eio):
         mgr = mock.MagicMock()
