--- conflicted
+++ resolved
@@ -11,11 +11,7 @@
 from socketio import namespace
 from socketio import packet
 from socketio import server
-<<<<<<< HEAD
-from socketio import namespace
-=======
 from socketio import util
->>>>>>> 17837781
 
 
 @mock.patch('engineio.Server')
@@ -51,22 +47,6 @@
         self.assertEqual(s.handlers['/']['disconnect'], bar)
         self.assertEqual(s.handlers['/foo']['disconnect'], bar)
 
-    def test_register_namespace(self, eio):
-        class NS(namespace.Namespace):
-            def on_foo(self, sid):
-                self.emit("bar")
-
-            @namespace.Namespace.event_name('foo bar')
-            def abc(self, sid):
-                self.emit("foo bar")
-
-        s = server.Server()
-        s.register_namespace('/ns', NS)
-
-        self.assertIsNotNone(s.handlers['/ns']._get_event_handler('foo'))
-        self.assertIsNotNone(s.handlers['/ns']._get_event_handler('foo bar'))
-        self.assertIsNone(s.handlers['/ns']._get_event_handler('abc'))
-
     def test_middleware(self, eio):
         class MW:
             def __init__(self):
@@ -99,8 +79,9 @@
         def abc(sid):
             pass
 
-        ns = s.register_namespace('/ns', NS)
+        ns = NS('/ns')
         ns.middlewares.append(mw3)
+        s.register_namespace(ns)
 
         # only mw1 and mw3 should run completely
         s._trigger_event('foo', '/ns', '123')
